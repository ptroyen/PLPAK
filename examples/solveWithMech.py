"""
This file shows how to read a mechanism file with reaction rates specified as expressions in the cantera like format.
The mechanism file is used to solve the chemical kinetics.
Bolsig+ interpolated expressions can be used.
Can also specify your own expressions for rates that depend on T, Tv and Te.

"""

import sys
import os

# dir_plpak = os.path.dirname("E:\POKHAREL_SAGAR\gits\plasmaKinetics\plpak")
dir_plpak_data = os.path.dirname("../data")
dir_plpak_src = os.path.dirname("../src/plpak")
sys.path.append(dir_plpak_src)
import plpak as pl

import cantera as ct
import numpy as np
import scipy as sc


# import functions from test.py file all of them
from test import plotTemporalScale

pi = np.pi
log = np.log
exp = np.exp



bolsigFit = pl.System.bolsigFit # needs E in eV
coul_log = pl.System.coul_log # needs Te in eV and n_e in m^-3
coul_freq = pl.System.coul_freq # needs Te in eV and n_e in m^-3

## Other data required:
# Air Electron neutral momentum transfer collision frequency
bolsigFit_air_nu_en = np.array([-29.95, 0.3370, -0.3595, 0.2342E-01, -0.3446E-03])  # 1/s/NTOT





## ODE system with laser absorption
def dYdt_all_laser(t, Y, plasmaSys, laser):
    '''
    Solve the species and temperatures at the same time in a single ODE system
    Also include the laser absorption
    update the system based on the state
    last three are bulk temerature, vibrational temperature, and electronic temperature
    '''

    plasmaSys.Ysp = Y[0:-3]

    plasmaSys.Temp[0] = Y[-3]
    plasmaSys.Temp[1] = Y[-2]
    plasmaSys.Temp[2] = Y[-1]

    # update the system
    plasmaSys.update()
    # show nu_en and nu_ei
    print("nu_en: ", plasmaSys.nu_en, "nu_ei: ", plasmaSys.nu_ei)

    # zeros dydt
    dydt = np.zeros(len(Y))

    # update the species rates
    dydt[0:-3] = plasmaSys.dYdt
    # update the temperature rates
    dydt[-3:] = plasmaSys.dTdt


    # alsso include the photo-detachment rates from O2-
    addPhotoDetachments(dydt,plasmaSys,laser) # this will change the RHS of O2- and O2 and electron in dydt


    # print("laser Switch: ", laser.switch)

    if laser.switch == 1:
        # Update the electron temperature equation due to the laser absorption
        ## update the laser model to get the current intensity
        # laser.updateIn(t) # also updates the laser intensity in the class os that laser absorption can be calculated
        ## shape is defined while creating the laser object, options : shape='gauss', shape='shaped'
        Inc = laser.updateIn(t)
        # get nu_en and nu_ei
        nueff = plasmaSys.nu_ei + plasmaSys.nu_en
        neTot = plasmaSys.Ysp[-1]
        # find absorption: J/m3-s
        Qlaser = laser.laserAbsorption(neTot, nueff)
        # update the electron temperature equation
        dydt[-1] = dydt[-1] + Qlaser/(1.5*pl.CO_kB*neTot)


    return dydt






## define a function that provides the rate of photo-detachment of O2- given In and energy of the photon
def photoDetachmentRate(laser):
    '''
    :param In: laser intensity in W/m2
    :param E: energy of the photon in J
    :return: rate of photo-detachment in 1/s , the rrate of production = rate of photo-detachment * [O2-]
    '''
    # get the cross section in cm2
    sigma = lambda E: E*(E-0.15)**1.5*(0.370e-17 + 0.071e-17*(E-0.15)) # cm2, E0 and E in eVs, E0 is the onset value = 0.15 eV


    # E from laser
    EeV = pl.CO_h*pl.CO_c/(laser.lam*pl.CO_eC) # eV
    In_ =laser.switch*laser.In

    # convert to m2
    sig = sigma(EeV)*1.0e-4

    print("Cross section: ", sig, "m2")
    detach_rate = sig*(In_/(EeV*pl.CO_eC)) # 1/s
    
    return detach_rate
    
## define a function that corrects the RHS after including the photo-detachment rate
def addPhotoDetachments(dydts,plasmaSys,laser):
    '''
    :param dydts: RHS of the ODE system
    :param plasmaSys: plasmaSystem object
    :param laser: laserModel object
    :return: corrected RHS by changing dydts
    '''

    Ysp = plasmaSys.Ysp
    

    idO2m = 20
    ide = 21
    idO2 = 7

    # # check from gas object if the ids are correct
    # if plasmaSys.gas.species_index('O2m') != idO2m:
    #     print("O2- id is not correct")
    # if plasmaSys.gas.species_index('ele') != ide:
    #     print("electron id is not correct")
    # if plasmaSys.gas.species_index('O2') != idO2:
    #     print("O2 id is not correct")


    dndt = photoDetachmentRate(laser)*Ysp[idO2m]

    # correct the RHS
    dydts[idO2m] = dydts[idO2m] - dndt
    dydts[ide] = dydts[ide] + dndt
    dydts[idO2] = dydts[idO2] + dndt

    # priint the rate of photo-detachment
    print("Photo-detachment rate: ", dndt, "#/m3-s","[O2-]: ", Ysp[idO2m], " [O2]: ", Ysp[idO2], " [ele]: ", Ysp[ide])





## Solve the species and temperatures at the same time in a single ODE system
def dYdt_all_base(t, Y, plasmaSys):
    # update the system based on the state
    # last three are bulk temerature, vibrational temperature, and electronic temperature
    plasmaSys.Ysp = Y[0:-3]

    plasmaSys.Temp[0] = Y[-3]
    plasmaSys.Temp[1] = Y[-2]
    plasmaSys.Temp[2] = Y[-1]

    # update the system
    plasmaSys.update()

    # zeros dydt
    dydt = np.zeros(len(Y))

    # update the species rates
    dydt[0:-3] = plasmaSys.dYdt
    # update the temperature rates
    dydt[-3:] = plasmaSys.dTdt

    return dydt


## Solve the species and temperatures at the same time in a single ODE system
def dYdt_all_base_TvO2(t, Y, plasmaSys):
    # update the system based on the state
    # last three are bulk temerature, vibrational temperature, and electronic temperature
    plasmaSys.Ysp = Y[0:-4]

    plasmaSys.Temp[0] = Y[-4]
    plasmaSys.Temp[1] = Y[-3]
    plasmaSys.Temp[2] = Y[-2]

    TvO2 = Y[-1]
    theta_v_O2 = 2256.0 # K
    Tg = plasmaSys.Temp[0]

    # update the system
    plasmaSys.update()

    # zeros dydt
    dydt = np.zeros(len(Y))

    # update the species rates
    dydt[0:-4] = plasmaSys.dYdt
    # update the temperature rates
    dydt[-4:-1] = plasmaSys.dTdt



    # update the vibrational temperature of O2 --------------------------------
    dEv_dTv_o2 = plasmaSys.dEv_dTv_(TvO2, theta_v_O2)
    nO2 = plasmaSys.Ysp[plasmaSys.gas.species_index('O2')]
        
    Ev_Tv = plasmaSys.vibEnergy(TvO2, theta_v_O2)
    Ev_T = plasmaSys.vibEnergy(Tg, theta_v_O2)
    QVT_O2 = (Ev_Tv - Ev_T)*nO2/plasmaSys.tauVT_O2 # J/m3-s

    dydt[-1] = (-QVT_O2/nO2)/dEv_dTv_o2
    # update gas temperature equation with QVT_O2
    dydt[-4] += QVT_O2/(plasmaSys.cp_mix*plasmaSys.rho)
    ## ---------------------------------------------------------------------------
    # show TvO2
    print("TvO2: ", TvO2)



    return dydt



<<<<<<< HEAD

=======
>>>>>>> e7ce44e2
def directSolve(fname='solnPlasma',Te0=11600.0,dt=1.0e-6,mechFile="airPlasma/combinedAirMech.yaml",sp='N2',**kwargs):
    

    import matplotlib.pyplot as plt

    # select cylcer from 30 colors in cmap
    import matplotlib as mpl
    # from tab20 import tab20_data
    colors = plt.cm.tab20(np.linspace(0,1,20))
    # update the cycler
    mpl.rcParams['axes.prop_cycle'] = mpl.cycler(color=colors)

    # Direct Solve with give mechanism file
    # plasmaSystem = pl.PlasmaSolver
    # plasmaSystem = newPlasmaSolver
    plasmaSystem = pl.PlasmaSolver3T

    TvibO2 = kwargs.get('TvO2',None)


    ## which ODEfunction to use : dydt_all = [dYdt_all_base, dYdt_all_laser]
    dYdt_all = dYdt_all_base


    if TvibO2 is not None:
        dYdt_all = dYdt_all_base_TvO2





    # make the plasma system
    # plasmaSys = plasmaSystem('tutorial0.yaml',verbose=False) # initialize the plasma system through the mechanism file
    # mechFile = "airPlasma/N2PlasmaMech.yaml"
    # mechFile = "airPlasma/combinedAirMech.yaml"
    # mechFile = "airPlasma/AirPlasmaMechanism.yaml"
    plasmaSys = plasmaSystem(mechFile,verbose=False) 

    nSp = plasmaSys.nsp

    # from kwargs
    fracO2Read = kwargs.get('fracO2',0.22)


    # refmech = "plasmaN2.yaml"
    # refPlasmaSys = plasmaSystem(refmech,verbose=False)
    
    # # print all the reactions from ref and current mechanism
    # # number of reactions in both the mechanisms
    # nRxn = len(plasmaSys.gas.reactions())
    # nRxnRef = len(refPlasmaSys.gas.reactions())

    # for i in range(nRxn):
    #     print("Reaction ", i, " : ", refPlasmaSys.gas.reaction(i), " : ", plasmaSys.gas.reaction(i))

    # wait for input
    # input("Press Enter to continue...")

    if sp == 'N2':
    # # Initial conditions For N2 mechanism  -----------------------------------------------------------------------
        # Species: [N, N2, N2_A, N2_B, N2_C, Np, N2p, N3p, N4p, ele]
        # [N, N2, N2_A, N2_B, N2_C, Np, N2p, N3p, N4p, ele]
       
        n0 = 2.45e25
        n0 = n0*300.0/760.0
        # nI = 1.00e23
        nI = 1.0e21 # papeer n2
        # nI = 5.00e22

        # for In when at 1 atm ne = 1.0e23
        # nI = 8.27070513237335e+22   # 300 torr


        # find Id of species for initial conditions:
        idN2 = plasmaSys.gas.species_index('N2')
        idN2p = plasmaSys.gas.species_index('N2p')
        idele = plasmaSys.gas.species_index('ele')
        # idO2 = plasmaSys.gas.species_index('O2')
        # idO2p = plasmaSys.gas.species_index('O2p')
        # idNO = plasmaSys.gas.species_index('NO')

        Ysp0 = np.zeros(nSp)


        ne = nI
        n0 = n0 - nI
        # Ysp0 = np.array([0.0,n0,0,0,0,0,nI,0,0,ne])
        Ysp0[idN2] = n0
        Ysp0[idN2p] = nI
        Ysp0[idele] = ne
<<<<<<< HEAD
=======

>>>>>>> e7ce44e2
    ##-----------------------------------------------------------------------------------------------------------------
    elif sp == 'Air':
    ##  For air mechanism -----------------------------------------------------------------------------------------------
        '''
          species: [N, N2, N2_A, N2_B, N2_C, N2_ap
                O, O2, O_D, O3, NO,
                Np, N2p, N3p, N4p,
                O2p, Op, O4p, NOp,
                Om, O2m, ele]
        '''
        # find Id of species for initial conditions:
        idN2 = plasmaSys.gas.species_index('N2')
        idN2p = plasmaSys.gas.species_index('N2p')
        idele = plasmaSys.gas.species_index('ele')
        idO2 = plasmaSys.gas.species_index('O2')
        idO2p = plasmaSys.gas.species_index('O2p')
        idNO = plasmaSys.gas.species_index('NO')

        Ysp0 = np.zeros(nSp)
        # Mixture , N2^+, O2^+ and E only
        # ipotN2 = 15.5810
        # ipotO2 = 12.0687
        # fac = ipotN2*ipotO2/(ipotN2+ipotO2)
        # ne = 1.0e23
        # nN2p = fac*ne/ipotN2
        # # nN2p = ne
        # # nN2p = 0.0
        # nO2p = fac*ne/ipotO2
        # N2+ =  1.5967858672000928e+22
        # O2+ =  1.2472092965932226e+23
        # e =  1.4068878833132318e+23
        nNeutral = 2.4475e25
        perO2 = 0.22

    # #    ## For 1.0e23; Aleksandrov
    #     nN2p = 1.5967858672000928e+22
    #     nO2p = 1.2472092965932226e+23

        # # # for 4.0e23 ; Chizhov
        # ne = 4.0e23
        # nO2p = 3.2795623949898156e+23
        # nN2p = ne - nO2p
        

        # For ne = 1.4e22 ; Papeer
        ne = 1.4e22
        nN2p = 1.565427079273731e+21
        nO2p = ne - nN2p

        # ## Gerardo Thomson tighut focusing : 8.0e18 W/m2 , ne = 5.0e23
        # nN2p = 1.8e23
        # nO2p = 5.2e23

        nN2p = 2.0e23
        nO2p = 3.0e23

        nN2p = 2.5e23
        nO2p = 3.5e23

        # n2p = 2.5e23
        # nO2p = 4.5e23




        # nN2p = 1.0e23
        # nO2p = 4.0e23

        ne = nN2p + nO2p

        # # For ne = 1.0e22 ; laux
        # nO2p = 7.2e21*0.001
        # nN2p = 1.754e21*0.001

        # # N2 for Aleks with 2.75 percent O2
        # perO2 = 0.0275
        # ne = 1.0e23
        # nN2p = 7.128615137544911e+22
        # # nN2p = 4.128615137544911e+22
        # nO2p = ne - nN2p


        ne = nN2p + nO2p
        rho_c = nN2p + nO2p - ne
        NN2 = nNeutral*(1-perO2) - nN2p
        NO2 = nNeutral*(perO2) - nO2p
        # NO2 = 1000

        # Ysp0 = np.array([0,NN2,0,0,0,0,0,NO2,0,0,0,0,nN2p,0,0,nO2p,0,0,0,0,0,ne])

                # update the initial conditions
        Ysp0[idN2] = NN2
        Ysp0[idN2p] = nN2p
        Ysp0[idele] = ne
        Ysp0[idO2] = NO2
        Ysp0[idO2p] = nO2p
        # Ysp0[idNO] = NO

    elif sp == 'N2combined':
    ##  For air mechanism -----------------------------------------------------------------------------------------------
        '''
          species: [N, N2, N2_A, N2_B, N2_C, N2_ap
                O, O2, O_D, O3, NO,
                Np, N2p, N3p, N4p,
                O2p, Op, O4p, NOp,
                Om, O2m, ele]
        '''

        # find Id of species for initial conditions:
        idN2 = plasmaSys.gas.species_index('N2')
        idN2p = plasmaSys.gas.species_index('N2p')
        idele = plasmaSys.gas.species_index('ele')
        idO2 = plasmaSys.gas.species_index('O2')
        idO2p = plasmaSys.gas.species_index('O2p')
        idNO = plasmaSys.gas.species_index('NO')

        Ysp0 = np.zeros(nSp)



        perO2 = 0.0
        perNO = 0.000
        # Mixture , N2^+, O2^+ and E only
        # ipotN2 = 15.5810
        # ipotO2 = 12.0687
        # fac = ipotN2*ipotO2/(ipotN2+ipotO2)
        # ne = 1.0e23
        # nN2p = fac*ne/ipotN2
        # # nN2p = ne
        # # nN2p = 0.0
        # nO2p = fac*ne/ipotO2
        # N2+ =  1.5967858672000928e+22
        # O2+ =  1.2472092965932226e+23
        # e =  1.4068878833132318e+23
        nNeutral = 2.45e25

       ## For 1.0e23; Aleksandrov
        nN2p = 1.0e23
        nO2p = 0.0
    # #     # nN2p = 9.0e22
    # #     # nO2p = 1.0e22

        # # # for 4.0e23 ; Chizov
        # nN2p = 5.0e23
        # nO2p = 0.0

<<<<<<< HEAD
        # # # For ne = 1.4e22 ; Papeer
        # nO2p = 0.0
        # nN2p = 1.0e21
=======
        # # For ne = 1.4e22 ; Papeer
        nO2p = 0.0
        nN2p = 1.0e21   # papeer n2
>>>>>>> e7ce44e2

        # # For ne = 1.0e22 ; laux
        # nO2p = 7.2e21*0.001
        # nN2p = 1.754e21*0.001

        # # arbitrary
        # nO2p = 0.0
        # nN2p = 1.0e21


        ne = nN2p + nO2p
        # perO2 = 0.0
        rho_c = nN2p + nO2p - ne
        NN2 = nNeutral*(1.0 - perO2 - perNO) - nN2p
        NO2 = nNeutral*(perO2) - nO2p
        NO = nNeutral*(perNO)
        # NO2 = 1000

        # Ysp0 = np.array([0,NN2,0,0,0,0,0,NO2,0,0,NO,0,nN2p,0,0,nO2p,0,0,0,0,0,ne])

        # update the initial conditions
        Ysp0[idN2] = NN2
        Ysp0[idN2p] = nN2p
        Ysp0[idele] = ne
        Ysp0[idO2] = NO2
        Ysp0[idO2p] = nO2p
        Ysp0[idNO] = NO


    ##-----------------------------------------------------------------------------------------------------------------
    elif sp == 'AirAleks':
    ##  For air mechanism -----------------------------------------------------------------------------------------------
        '''
          species: [N, N2, N2_A, N2_B, N2_C, N2_ap
                O, O2, O_D, O3, NO,
                Np, N2p, N3p, N4p,
                O2p, Op, O4p, NOp,
                Om, O2m, N2O2p, H2O , H2OO2p,
                ele]
        '''
        # Mixture , N2^+, O2^+ and E only
        # ipotN2 = 15.5810
        # ipotO2 = 12.0687
        # fac = ipotN2*ipotO2/(ipotN2+ipotO2)
        # ne = 1.0e23
        # nN2p = fac*ne/ipotN2
        # # nN2p = ne
        # # nN2p = 0.0
        # nO2p = fac*ne/ipotO2
        # N2+ =  1.5967858672000928e+22
        # O2+ =  1.2472092965932226e+23
        # e =  1.4068878833132318e+23
        nNeutral = 2.5e25
        perH2O = 0.00
        perN2 = 0.78
        perO2 = 0.22

        # correct because of perH2O
        perN2 = perN2/(1-perH2O)
        perO2 = perO2/(1-perH2O)

        # For 1.0e23
        # nN2p = 1.5967858672000928e+22
        # nO2p = 1.2472092965932226e+23

        # # for 4.0e23; ChiZov
        # nN2p = 7.3410e+22
        # nO2p = 3.176e+23

        # nN2p = 9.5410e+22
        # nO2p = 2.576e+23

        # For ne = 1.4e22 ; Papeer
        nO2p = 1.232e22
        nN2p = 3.0e21

        # # For ne = 1.0e22 ; laux
        # nO2p = 7.2e21
        # nN2p = 1.754e21

        ne = nN2p + nO2p
        rho_c = nN2p + nO2p - ne
        NN2 = nNeutral*(perN2) - nN2p
        NO2 = nNeutral*(perO2) - nO2p
        NH2O = nNeutral*(perH2O)
        # NO2 = 1000

        Ysp0 = np.array([0,NN2,0,0,0,0,0,NO2,0,0,0,0,nN2p,0,0,nO2p,0,0,0,0,0,0,NH2O,0,ne])
    ##-----------------------------------------------------------------------------------------------------------------

    elif sp == 'N2Aleks':
        """
        [N, N2, N2_A, N2_B, N2_C,
            O, O2, 
            Np, N2p, N3p, N4p,
            O2p, O4p, N2O2p,
            ele]
        """
        n0 = 2.5e25
        nI = 1.00e23
        ne = nI

        no2 = n0*0.0275
        nn2 = n0*0.9725

        # no2 = n0*0.22
        # nn2 = n0*0.78
        no2p = 0.5e22
        nn2p = 9.5e22

        # no2 = n0*0
        # nn2 = n0*1
        # no2p = 0
        # nn2p = 1.0e23

        no2 = no2 - no2p
        nn2 = nn2 - nn2p
        ne = no2p + nn2p
        Ysp0 = np.array([0,nn2,0,0,0,0,no2,0,nn2p,0,0,no2p,0,0,0,0,ne])
    ##-----------------------------------------------------------------------------------------------------------------

   

    # # Initial conditions for tutorial0
    # n0 = 2.5e25
    # nI = 1.00e23
    # ne = nI
    # n0 = n0 - 2*nI
    # # [N, N2, N2p, ele]
    # Ysp0 = np.array([0.0, n0, nI, ne])

    
# # # Initial conditions For N2 mechanism  -----------------------------------------------------------------------
#     # Species: [N, N2, N2_A, N2_B, N2_C, Np, N2p, N3p, N4p, ele]
#     n0 = 2.5e25
#     nI = 1.00e23
#     ne = nI
#     n0 = n0 - 2*nI
#     Ysp0 = np.array([0.0,n0,0,0,0,0,nI,0,0,ne])
# ##-----------------------------------------------------------------------------------------------------------------

# ##  For air mechanism -----------------------------------------------------------------------------------------------
#     '''
#       species: [N, N2, N2_A, N2_B, N2_C, N2_ap
#             O, O2, O_D, O3, NO,
#             Np, N2p, N3p, N4p,
#             O2p, Op, O4p, NOp,
#             Om, O2m, ele]
#     '''
#     # Mixture , N2^+, O2^+ and E only
#     ipotN2 = 15.5810
#     ipotO2 = 12.0687
#     fac = ipotN2*ipotO2/(ipotN2+ipotO2)
#     ne = 1.0e23
#     nNeutral = 2.5e25
#     nN2p = fac*ne/ipotN2
#     nO2p = fac*ne/ipotO2
#     rho_c = nN2p + nO2p - ne
#     NN2 = nNeutral*(0.78) - nN2p
#     NO2 = nNeutral*(0.22) - nO2p

#     Ysp0 = np.array([0,NN2,0,0,0,0,0,NO2,0,0,0,0,nN2p,0,0,nO2p,0,0,0,0,0,ne])
# ##-----------------------------------------------------------------------------------------------------------------

# ##  For air mechanism But only N2 present -----------------------------------------------------------------------------
#     '''
#       species: [N, N2, N2_A, N2_B, N2_C, N2_ap
#             O, O2, O_D, O3, NO,
#             Np, N2p, N3p, N4p,
#             O2p, Op, O4p, NOp,
#             Om, O2m, ele]
#     '''
#     n0 = 2.5e25
#     nI = 1.00e23
#     ne = nI
#     n0 = n0 - 2*nI

#     Ysp0 = np.array([0,n0,0,0,0,0,0,0,0,0,0,0,nI,0,0,0,0,0,0,0,0,ne])
# ##---------------------------------------------------------------------------

    
    # T0s = np.array([300.0, 300.0, 11600.0])
    T0s = np.array([300.0,350.0,Te0])


    # Initialize with initial conditions
    plasmaSys.Ysp0 = Ysp0
    plasmaSys.Temp0 = T0s 
    plasmaSys.initialize()


    # press to continue

    eId = plasmaSys.gas.species_index('ele')

    # print the initial state of the system
    print("Initial state of the system")
    print("Tg = ", plasmaSys.Temp[0], "Tv = ", plasmaSys.Temp[1], "Te = ", plasmaSys.Temp[2])
    print("Ysp = ", plasmaSys.Ysp)
    print("Ug = ", plasmaSys.Ug)
    print("Hg = ", plasmaSys.Hg)

    # input("Press Enter to continue...")
    # setup the array for initial conditions all solved at once
    # need to combine Ysp and Temp
    yt0 = np.concatenate((plasmaSys.Ysp, plasmaSys.Temp))



    if TvibO2 is not None:
        yt0 = np.concatenate((plasmaSys.Ysp, plasmaSys.Temp, [TvibO2]))




    # time details
    t0 = 0
    # tf = 5.0e-4
    tf = dt
    dt = 1e-14
    max_dt = 1e-9
    relaxdt = 1.0e-5
    t = t0
    int_t = (t0, tf)


    # All Solution
    # Make an object to hold current solution
    soln = pl.Solution(t0, plasmaSys)
    # # append initial state : the initial state is already appended during instantiation
    # soln.solnPush(t_array[0], plasmaSys)

    solMethods=["RK45","RK23","DOP853","Radau","BDF","LSODA"]

    # print what is being solved
    print("Solving the system using ", solMethods[3], " method")
    # initial conditions
    print("Initial conditions: ", yt0)
    # input("Press Enter to continue...")

    # Now integrate the system
    solY = sc.integrate.solve_ivp(dYdt_all, int_t, yt0, method=solMethods[5], args=(plasmaSys,), rtol=1e-4, atol=1e-6)


    # print the message from the solver
    print(solY.message)


    # Now for post-processing, calculate all the properties based on the solved state
    for i in range(len(solY.t)):
        nsp = plasmaSys.nsp
        # set the state
        plasmaSys.Ysp = solY.y[0:nsp,i]
        plasmaSys.Temp[1] = solY.y[nsp+1,i]
        plasmaSys.Temp[2] = solY.y[nsp+2,i]
        # plasmaSys.Hg = solY.y[-3,i]
        plasmaSys.Temp[0] = solY.y[nsp+0,i]

        # # find temperature and set it
        # X = plasmaSys.numbDensity2X(plasmaSys.Ysp) # mole fraction
        # # plasmaSys.gas.X = X
        # X[eId] = 0.0
        # p = plasmaSys.pressure()
        # ## If no energy exchagne happens in the bulk gas then the 
        # # enthalpy of the gas remains unchanged and not the internal energy
        # plasmaSys.gas.HPX = plasmaSys.Hg, p, X
        # plasmaSys.Temp[0] = plasmaSys.gas.T

        # update the system
        plasmaSys.update()

        # push the solution
        soln.solnPush(solY.t[i], plasmaSys)
        # print the time and temperature
        print(solY.t[i], plasmaSys.Temp[0], plasmaSys.Temp[1], plasmaSys.Temp[2])

    # save the solution
    soln.solnSave(fname+'.npz')


    # save # time,N,N2,N2_A,N2_B,N2_C,Np,N2p,N3p,N4p,ele in .txt file
    # np.savetxt(fname+'.txt', np.transpose(np.concatenate((solY.t.reshape(1,-1), solY.y[0:-3,:]))), delimiter='\t')
    ## put the header names in the file as well : fname+'.txt'
    header_all = "time\t"
    for i in range(nsp):
        header_all += plasmaSys.gas.species_name(i) + "\t"
    # last headers are the temperatures
    header_all += "Tg\tTv\tTe"
    np.savetxt(fname+'.txt', np.transpose(np.concatenate((solY.t.reshape(1,-1), solY.y[:,:]))), delimiter='\t', header=header_all)
    
    # get electron density
    Nes = solY.y[-4,:]
    # save time and electron density
    header_Ne = "time\tNe"
    np.savetxt(fname+'_Ne.txt', np.transpose(np.concatenate((solY.t.reshape(1,-1), Nes.reshape(1,-1)))), delimiter='\t', header=header_Ne)

    # make a figure to plot during the integration
    fig, ax = plt.subplots(2,1, sharex=True)
    # size
    fig.set_size_inches(10, 8)


    ax[0].set_ylabel('N (m-3)')
    ax[1].set_ylabel('T (K)')
    ax[0].set_xlabel('Time (s)')
    ax[1].set_xlabel('Time (s)')
    ax[0].set_xscale('log')
    ax[1].set_xscale('log')
    ax[0].set_yscale('log')
    ax[1].set_yscale('log')


    nspecies = plasmaSys.nsp
    res_ysps = solY.y[0:nspecies]
    res_Ts = solY.y[nspecies:nspecies+3]

    # get results for electron density only
    resNe = res_ysps[:,-1]

    # name of species
    spNames = plasmaSys.gas.species_names

    # Get the absolute path for ../data
    dir_plpak_data = os.path.abspath("../data")

    # Set dir_plpak to the path ../data/dataExp
    dir_plpak = os.path.join(dir_plpak_data, "dataExp")

    print("directory for data: ", dir_plpak_data)
    print("directory for Expdata: ", dir_plpak)
        
    # Species to plot
    # plt_sps = ['N2','N','ele','N2p','Np']
    plt_sps = spNames
    # plot the results
    for i in range(len(spNames)):
        if spNames[i] in plt_sps:
            if spNames[i] == 'ele':
                ax[0].plot(solY.t, res_ysps[i,:], label=spNames[i], color='k',lw=2,
                    alpha=0.8,marker='o',markersize=4,markerfacecolor="None",markevery=0.1)
            else:
                ax[0].plot(solY.t, res_ysps[i,:], label=spNames[i])


    if sp == 'N2Aleks' or sp == "N2combined" or sp == "N2":
        # plot reference solution from Aleksandrov
        print("Plotting reference solution from Aleksandrov")
        # refdata = np.loadtxt("Aleksandrov_1atm_N2femtosecondDecay.dat", skiprows=1)
        fload = os.path.join(dir_plpak,"Aleksandrov_1atm_N2femtosecondDecay.dat")
        refdata = np.loadtxt(fload, skiprows=1)
        reft = refdata[:,0]*1.0e-9
        refNe = refdata[:,1]
        ax[0].plot(reft, refNe, 'o', label='Aleksandrov', markersize=7.5,alpha=0.7,color='b',markerfacecolor="None")

        # also plot papeer N2
        # refdata = np.loadtxt("airPlasma/papeerN214e21normalized.csv")
<<<<<<< HEAD
        fload = os.path.join(dir_plpak,"papeerN21e21normalized.csv")
=======
        fload = os.path.join(dir_data_exp,"papeerN21e21normalized.csv")
>>>>>>> e7ce44e2
        refdata = np.loadtxt(fload)
        Npeak = 1.0e21 # reference values are normalized with this value
        reft = refdata[:,0]
        refNe = refdata[:,1]*Npeak
        ax[0].plot(reft, refNe, 's', label='Papeer N2', markersize=7.5,alpha=0.7,color='k',markerfacecolor="None")

    # if solving for air plot ref
    if sp == 'Air' or sp == 'AirAleks':
        print("Plotting reference")
        # refdata = np.loadtxt("airData.csv")
        fload = os.path.join(dir_plpak,"airData.csv")
        refdata = np.loadtxt(fload)
        reft = refdata[:,0]*1.0e-9
        refNe = refdata[:,1]
        ax[0].plot(reft, refNe, 'o', label='Chizhov', markersize=7.5,alpha=0.7,color='b',markerfacecolor="None")

        # another reference : Papeer
        # refdata = np.loadtxt("airPlasma/papeerAir14e21normalized.csv")
        fload = os.path.join(dir_plpak,"papeerAir14e21normalized.csv")
        refdata = np.loadtxt(fload)
        Npeak = 1.4e22 # reference values are normalized with this value
        reft = refdata[:,0]
        refNe = refdata[:,1]*Npeak
        ax[0].plot(reft, refNe, 'o', label='Papeer', markersize=7.5,alpha=0.7,color='r',markerfacecolor="None")

        # # also plot papeer N2
        # refdata = np.loadtxt("airPlasma/papeerN214e21normalized.csv")
        # Npeak = 1.4e22 # reference values are normalized with this value
        # reft = refdata[:,0]
        # refNe = refdata[:,1]*Npeak
        # ax[0].plot(reft, refNe, 'o', label='Papeer N2', markersize=7.5,alpha=0.7,color='y',markerfacecolor="None")

        # # Reference laux : nanosecond pulsed discharges in air
        # refdata = np.loadtxt("airPlasma/AirLaux.csv")
        # reft = refdata[:,0]
        # refNe = refdata[:,1]
        # ax[0].plot(reft, refNe, 'o', label='Laux', markersize=7.5,alpha=0.7,color='g',markerfacecolor="None")

        # plot aleksandrovs N2 with 2.75 percent O2
        print("Plotting reference solution from Aleksandrov")
        # refdata = np.loadtxt("Aleksandrov_1atm_N2femtosecondDecay.dat", skiprows=0)
        fload = os.path.join(dir_plpak,"Aleksandrov_1atm_N2femtosecondDecay.dat")
        refdata = np.loadtxt(fload, skiprows=0)
        reft = refdata[:,0]*1.0e-9
        refNe = refdata[:,1]
        ax[0].plot(reft, refNe, 's', label=r'Aleksandrov: N2 + 2.75 % O2', markersize=7.5,alpha=0.7,color='c',markerfacecolor="None")


    # # for N2 do similar
    # if sp == "N2" or sp == "N2Aleks":
    #     print("Plotting reference")
    #     refdata = np.loadtxt("dataExp/N2temporalDecay.csv")
    #     reft = refdata[:,0]*1.0e-9
    #     refNe = refdata[:,1]
    #     ax[0].plot(reft, refNe, 'o', label='Chizhov', markersize=7.5,alpha=0.7,color='b',markerfacecolor="None")

    #     # another reference : Papeer
    #     refdata = np.loadtxt("airPlasma/papeerN214e21normalized.csv")
    #     Npeak = 1.4e22 # reference values are normalized with this value
    #     reft = refdata[:,0]
    #     refNe = refdata[:,1]*Npeak
    #     ax[0].plot(reft, refNe, 'o', label='Papeer', markersize=7.5,alpha=0.7,color='r',markerfacecolor="None")


    # temperature
    ax[1].plot(solY.t, res_Ts[0,:], label='Tg')
    ax[1].plot(solY.t, res_Ts[1,:], label='Tv')
    ax[1].plot(solY.t, res_Ts[2,:], label='Te')

    ## Tv if present
    if TvibO2 is not None:
        ax[1].plot(solY.t, solY.y[-1,:], label='TvibO2')


    # ax[0].legend()
    # legend placement horizontal wit ncols = nspecies / 3
    ax[0].legend(ncol=int(len(plt_sps)/3),loc='upper center', bbox_to_anchor=(0.5, 1.29), fancybox=False, shadow=False)
    ax[1].legend()


    # label ticks in ax[0] at top
    ax[0].tick_params(axis='x', which='both', top=True)


    # grid
    ax[0].grid()
    ax[1].grid()

    # # limit x = 1.0e-14
    # ax[0].set_xlim(1.0e-14, 2*tf)
    ax[0].set_xlim(1.0e-20, 1.1*tf)

    # limit y
    # ax[0].set_ylim(1.0e17, 5.0e25)
    # ax[0].set_ylim(1.0e17, 5.0e23)
    ax[0].set_ylim(1.0e12, 5.0e25)


    plt.tight_layout()
    # show the plot
    plt.savefig('plasmaSys_debug.png')
    plt.show()
                
# ## plotting Routine
# def plotSoln(fname='solnPlasma',pvars):
#     pl.Solution.plotSoln(fname,pvars)


## test building ode from mech
def testBuildODE(mechFile = "./airPlasma/N2PlasmaMech.yaml",lang='CXX'):
    # create a plasma fluid object
    pf = pl.PlasmaMechanism(mechFile)

    # change the language to CXX


    
    # now build the ODEs
    pf.buildODE_fromMech(lang=lang)




if __name__ == "__main__":

    #### Example To Build ODEs  ####
    # mechFile = "./airPlasma/combinedAirMechEne.yaml"
    # testBuildODE(mechFile,lang='python')


<<<<<<< HEAD
    #### Test the 0D Solver ####
    # fname="testRunAir"
    fname="testRunN2"

    # mechanism file and initial condition identifier
    mechFile="../data/N2PlasmaMech.yaml"
    sp='N2'
=======
    # Run the test
    # fname = "fracO2Change22p0IN_N2_test"
    # fname = "fracO2Change0p1IN_N2_test"
    # fname = "fracO2Change2p0IN_N2_test"
    # fname = "fracO2Change0p0IN_N2_test"
    # fname = "airPlasmaSolnTemporal"
    # fname = "N2SolnsCheckN"
    # fname = "TestlowP"
    # fname="testRunair"
    fname="testRunN2"

    # mechFile="../data/AirPlasmaMech_v2.yaml"
    mechFile="../data/N2PlasmaMech.yaml"
    sp='N2'
    # sp='N2combined'
>>>>>>> e7ce44e2

    # # mechFile="../data/AirPlasmaMech_v2.yaml"
    # mechFile="../../plasmaKinetics/airPlasma/AirPlasmaMech_HighT_AssocIon.yaml"
    # sp='Air'

    # Solve the system
    TvO2 = None     # for pure N2 and when Tv is not present
    # TvO2 = 3000.0   # Set Tv for O2
    Te0 = 3.0*11600.0   # initial electron temperature
    finalTime = 1.0e-6  # final time
    directSolve(fname=fname,Te0=Te0,dt=finalTime,mechFile=mechFile,sp=sp,TvO2=TvO2)

<<<<<<< HEAD
=======
    directSolve(fname=fname,Te0=3.0*11600.0,dt=1.0e-6,mechFile=mechFile,sp=sp)
>>>>>>> e7ce44e2


    #### Post Processing ####
    #  # plot the solution object
    pvars = ['Ysp','Temp','Wrxn','Qmodes','dhrxn','Qdot']
    # pl.Solution.plotSoln(fname,pvars=pvars,prx=14,fmax=True,grp=11) # prx = # of max reactions to check, for fmax = True, if false provide array of reactions to check in prx
    
    prx = [222,107,194,6,7,168,165,224,98,215] # keep , 168,222,107,21,98
    prx = [171,170,52,35,108,173,167,187,184,52] # keep: 167, 52
    prx = [183,172,102,94,56,60,150,182,36,149] # keep: 172, 94 , 182
    prx = [103,101,74,80,99,71,26,75,17,114] # keep, 103, 80 , 99
    prx = [26,75,17,114] # keep: 75
    # include only keep now
    prx = [168,222,107,21,98,167,52,172,94,182,103,80,99,75] # remove 75,21,99,107
    prx = [168,222,98,167,52,172,94,182,103,80] # remove : 222,98,52,94
    prx = [127,168,167,172,182,103,80]
    # pl.Solution.plotSoln(fname,pvars=pvars,prx=prx,fmax=False,grp=11) # prx = # of max reactions to check, for fmax = True, if false provide array of reactions to check in prx
    # grp = 0 shows first set of max prx reactions if fmax = True
    # grp = 1 shows second set of max prx reactions if fmax = True which comes after grp = 0

    # saveTo = 'airImpRxnsAll_'
    # plotTemporalScale(fname,pids=pids,saveTo=saveTo)
    # # show which reactions are these
    # pl.Solution.printReactions(mechFile=mechFile,pids=pids)   # pids='All' or provide array of pids to check

    # # # # # # plot plotProduction rate of electrons, use data at atTime to find max or mins 
    # pl.Solution.plotProduction(fname,mechFile=mechFile,prx=14,plotBoth=True,atTime=1.0e-9)
    pl.Solution.plotProduction(fname,mechFile=mechFile,prx=14,plotBoth=True,atTime=None)

    ### plot production rates of Te
    # pl.Solution.plotProduction_Qrxn_I(fname,mechFile=mechFile,prx=6,plotBoth=True,id_col=2)
    
    # # # # # plot the solution object
    # pvars = ['Ysp','Temp','Wrxn','Qmodes','dhrxn','Qdot']
    # pl.Solution.plotSoln(fname,pvars=pvars,prx=12,fmax=True) # prx = # of max reactions to check, for fmax = True, if false provide array of reactions to check in prx
    # # # # # pl.Solution.plotSoln(fname,pvars=pvars,prx=[],fmax=False) # prx = # of max reactions to check, for fmax = True, if false provide array of reactions to check in prx
    
    # # plot number densities of species:
    # pvars = ['N2','O2','N',"N_D",'N_P','O',"NO","NOp","O2p","N2p",'O2m','N4p','ele']
    # plabels = [r'$N_2$',r'$O_2$',r'$N$',r'$N(D)$',r'$N(P)$',r'$O$',r'$NO$',r'$NO^+$',r'$O_2^+$',r'$N_2^+$',r'$O_2^-$',r'$N_4^+$',r'$e^-$']
    # pl.Solution.plotNumberDensities(fname,mechFile=mechFile,
    #                                 plotVars=pvars,plotLabels=plabels)
    <|MERGE_RESOLUTION|>--- conflicted
+++ resolved
@@ -232,10 +232,7 @@
 
 
 
-<<<<<<< HEAD
-
-=======
->>>>>>> e7ce44e2
+
 def directSolve(fname='solnPlasma',Te0=11600.0,dt=1.0e-6,mechFile="airPlasma/combinedAirMech.yaml",sp='N2',**kwargs):
     
 
@@ -322,14 +319,7 @@
 
         ne = nI
         n0 = n0 - nI
-        # Ysp0 = np.array([0.0,n0,0,0,0,0,nI,0,0,ne])
-        Ysp0[idN2] = n0
-        Ysp0[idN2p] = nI
-        Ysp0[idele] = ne
-<<<<<<< HEAD
-=======
-
->>>>>>> e7ce44e2
+        Ysp0 = np.array([0.0,n0,0,0,0,0,nI,0,0,ne])
     ##-----------------------------------------------------------------------------------------------------------------
     elif sp == 'Air':
     ##  For air mechanism -----------------------------------------------------------------------------------------------
@@ -476,15 +466,9 @@
         # nN2p = 5.0e23
         # nO2p = 0.0
 
-<<<<<<< HEAD
         # # # For ne = 1.4e22 ; Papeer
         # nO2p = 0.0
-        # nN2p = 1.0e21
-=======
-        # # For ne = 1.4e22 ; Papeer
-        nO2p = 0.0
-        nN2p = 1.0e21   # papeer n2
->>>>>>> e7ce44e2
+        # nN2p = 1.0e21   # papeer n2
 
         # # For ne = 1.0e22 ; laux
         # nO2p = 7.2e21*0.001
@@ -841,11 +825,7 @@
 
         # also plot papeer N2
         # refdata = np.loadtxt("airPlasma/papeerN214e21normalized.csv")
-<<<<<<< HEAD
-        fload = os.path.join(dir_plpak,"papeerN21e21normalized.csv")
-=======
-        fload = os.path.join(dir_data_exp,"papeerN21e21normalized.csv")
->>>>>>> e7ce44e2
+        fload = os.path.join(dir_data_exp,"papeerN214e21normalized.csv")
         refdata = np.loadtxt(fload)
         Npeak = 1.0e21 # reference values are normalized with this value
         reft = refdata[:,0]
@@ -976,15 +956,6 @@
     # testBuildODE(mechFile,lang='python')
 
 
-<<<<<<< HEAD
-    #### Test the 0D Solver ####
-    # fname="testRunAir"
-    fname="testRunN2"
-
-    # mechanism file and initial condition identifier
-    mechFile="../data/N2PlasmaMech.yaml"
-    sp='N2'
-=======
     # Run the test
     # fname = "fracO2Change22p0IN_N2_test"
     # fname = "fracO2Change0p1IN_N2_test"
@@ -993,30 +964,25 @@
     # fname = "airPlasmaSolnTemporal"
     # fname = "N2SolnsCheckN"
     # fname = "TestlowP"
-    # fname="testRunair"
-    fname="testRunN2"
-
-    # mechFile="../data/AirPlasmaMech_v2.yaml"
-    mechFile="../data/N2PlasmaMech.yaml"
-    sp='N2'
+    fname="testRun"
+
+    # mechFile="mecFiles/AirPlasmaMech.yaml"
+    # mechFile="mecFiles/AirPlasmaMech_HighT.yaml"
+    # mechFile="mecFiles/AirPlasmaMech_HighT_Associon.yaml"
+    mechFile="../data/AirPlasmaMech_v2.yaml"
+    sp='Air'
     # sp='N2combined'
->>>>>>> e7ce44e2
-
-    # # mechFile="../data/AirPlasmaMech_v2.yaml"
-    # mechFile="../../plasmaKinetics/airPlasma/AirPlasmaMech_HighT_AssocIon.yaml"
-    # sp='Air'
-
-    # Solve the system
-    TvO2 = None     # for pure N2 and when Tv is not present
-    # TvO2 = 3000.0   # Set Tv for O2
-    Te0 = 3.0*11600.0   # initial electron temperature
-    finalTime = 1.0e-6  # final time
-    directSolve(fname=fname,Te0=Te0,dt=finalTime,mechFile=mechFile,sp=sp,TvO2=TvO2)
-
-<<<<<<< HEAD
-=======
-    directSolve(fname=fname,Te0=3.0*11600.0,dt=1.0e-6,mechFile=mechFile,sp=sp)
->>>>>>> e7ce44e2
+
+    # mechFile="mecFiles/N2PlasmaMech.yaml"
+    # sp='N2'
+
+    # # For Aleksandrovs
+    # fname = "TestplasmaSolnAleks"
+    # mechFile="airPlasma/N2PlasmaMechAleks.yaml"
+    # sp='N2Aleks'
+
+    directSolve(fname=fname,Te0=3.0*11600.0,dt=1.0e-6,mechFile=mechFile,sp=sp,ne=1.0e23)
+
 
 
     #### Post Processing ####
